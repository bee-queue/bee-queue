<a name="top"></a>
![bee-queue logo](https://raw.githubusercontent.com/bee-queue/bee-queue/master/bee-queue.png)
[![NPM Version][npm-image]][npm-url] [![Build Status][travis-image]][travis-url] [![Coverage Status][coveralls-image]][coveralls-url]

A simple, fast, robust job/task queue for Node.js, backed by Redis.

- Simple: ~1000 LOC, and minimal dependencies.
- Fast: maximizes throughput by minimizing Redis and network overhead. [Benchmarks](#benchmarks) well.
- Robust: designed with concurrency, atomicity, and failure in mind; close to full code coverage.

```js
const Queue = require('bee-queue');
const queue = new Queue('example');

<<<<<<< HEAD
const job = queue.createJob({x: 2, y: 3});
job.save();

=======
const job = queue.createJob({x: 2, y: 3})
job.save();
>>>>>>> 337c1213
job.on('succeeded', (result) => {
  console.log(`Received result for job ${job.id}: ${result}`);
});

// Process jobs from as many servers or processes as you like
queue.process(function (job, done) {
  console.log(`Processing job ${job.id}`);
  return done(null, job.data.x + job.data.y);
});
```

## Introduction

Bee-Queue is meant to power a distributed worker pool and was built with short, real-time jobs in mind. A web server can enqueue a job, wait for a worker process to complete it, and return its results within an HTTP request. Scaling is as simple as running more workers.

Thanks to the folks at [Mixmax](https://mixmax.com), Bee-Queue is once again being regularly [maintained](https://mixmax.com/blog/bee-queue-v1-node-redis-queue)!

[Celery](http://www.celeryproject.org/), [Resque](https://github.com/resque/resque), [Kue](https://github.com/Automattic/kue), and [Bull](https://github.com/OptimalBits/bull) operate similarly, but are generally designed for longer background jobs, supporting things like job prioritization and repeatable jobs, which Bee-Queue [currently does not](#contributing). Bee-Queue can handle longer background jobs just fine, but they aren't [the primary focus](#motivation).

- Create, save, and process jobs
- Concurrent processing
- Job timeouts, retries, and retry strategies
- Scheduled jobs
- Pass events via Pub/Sub
  - Progress reporting
  - Send job results back to producers
- Robust design
  - Strives for all atomic operations
  - Retries [stuck jobs](#under-the-hood) for at-least-once delivery
  - High code coverage
- Performance-focused
  - Minimizes [Redis usage](#under-the-hood)
  - Uses [Lua scripting](http://redis.io/commands/EVAL) and [pipelining](http://redis.io/topics/pipelining) to minimize network overhead
  - [Benchmarks](#benchmarks) favorably against similar libraries
- Fully callback- and Promise-compatible API

## Installation

```sh
$ npm install bee-queue
```

You'll also need [Redis 2.8+](http://redis.io/topics/quickstart)* running somewhere.

\* We've been noticing that some jobs get delayed by virtue of an issue with Redis < 3.2, and therefore recommend the use of Redis 3.2+.

# Table of Contents

- [Motivation](#motivation)
- [Benchmarks](#benchmarks)
- [Overview](#overview)
  - [Creating Queues](#creating-queues)
  - [Creating Jobs](#creating-jobs)
  - [Processing Jobs](#processing-jobs)
  - [Progress Reporting](#progress-reporting)
  - [Job & Queue Events](#job-and-queue-events)
  - [Stalling Jobs](#stalling-jobs)
- [API Reference](#api-reference)
- [Under The Hood](#under-the-hood)
- [Contributing](#contributing)
- [License](https://github.com/bee-queue/bee-queue/blob/master/LICENSE)

# Motivation

Celery is for Python, and Resque is for Ruby, but [Kue](https://github.com/LearnBoost/kue) and [Bull](https://github.com/OptimalBits/bull) already exist for Node, and they're good at what they do, so why does Bee-Queue also need to exist?

In short: we needed to mix and match things that Kue does well with things that Bull does well, and we needed to squeeze out more performance. There's also a [long version](https://github.com/bee-queue/bee-queue/wiki/Origin) with more details.

Bee-Queue starts by combining Bull's simplicity and robustness with Kue's ability to send events back to job creators, then focuses heavily on minimizing overhead, and finishes by being strict about [code quality](https://github.com/bee-queue/bee-queue/blob/master/.eslintrc.json) and [testing](https://coveralls.io/r/bee-queue/bee-queue?branch=master). It compromises on breadth of features, so there are certainly cases where Kue or Bull might be preferable (see [Contributing](#contributing)).

Bull and Kue do things really well and deserve a lot of credit. Bee-Queue borrows ideas from both, and Bull was an especially invaluable reference during initial development.

#### Why Bees?

Bee-Queue is like a bee because it:

- is small and simple
- is fast (bees can fly 20mph!)
- carries pollen (messages) between flowers (servers)
- something something "worker bees"

# Benchmarks

![benchmark chart](https://raw.githubusercontent.com/bee-queue/bee-queue/master/benchmark/results-2017-08-12/resultschart.png)

These basic benchmarks ran 10,000 jobs through each library, at varying levels of concurrency, with Node.js (v6.9.1, v6.11.2, v7.6.0, v7.10.1, v8.2.1, v8.3.0) and Redis (v3.2.10, v4.0.1) running directly on an Amazon AWS EC2 m4.large. The numbers shown are averages of 36 runs, 3 for each combination of the aforementioned Redis and Node versions. The raw data collected and code used are available in the [benchmark folder](https://github.com/bee-queue/bee-queue/tree/master/benchmark/results-2017-08-12).

# Web Interface

Check out the [Arena](https://github.com/bee-queue/arena) web interface to manage jobs and inspect queue health.

# Overview

## Creating Queues

[Queue](#queue) objects are the starting point to everything this library does. To make one, we just need to give it a name, typically indicating the sort of job it will process:

```js
const Queue = require('bee-queue');
const addQueue = new Queue('addition');
```

Queues are very lightweight — the only significant overhead is connecting to Redis — so if you need to handle different types of jobs, just instantiate a queue for each:

```js
const subQueue = new Queue('subtraction', {
  redis: {
    host: 'somewhereElse'
  },
  isWorker: false
});
```

Here, we pass a `settings` object to specify an alternate Redis host and to indicate that this queue will only add jobs (not process them). See [Queue Settings](#settings) for more options.

## Creating Jobs

Jobs are created using `Queue.createJob(data)`, which returns a [Job](#job) object storing arbitrary `data`.

Jobs have a chaining API for configuring the Job, and `.save([cb])` method to save the job into Redis and enqueue it for processing:

```js
const job = addQueue.createJob({x: 2, y: 3});
job
  .timeout(3000)
  .retries(2)
  .save()
  .then((job) => {
    // job enqueued, job.id populated
  });
```

The Job's `save` method returns a Promise in addition to calling the optional callback.

Each Job can be configured with the commands `.setId(id)`, `.retries(n)`, `.backoff(strategy, delayFactor)`, `.delayUntil(date|timestamp)`, and `.timeout(ms)` for setting options.

Jobs can later be retrieved from Redis using [Queue#getJob](#queuegetjobjobid-cb), but most use cases won't need this, and can instead use [Job and Queue Events](#job-and-queue-events).

## Processing Jobs

To start processing jobs, call `Queue.process` and provide a handler function:

```js
addQueue.process(function (job, done) {
  console.log(`Processing job ${job.id}`);
  return done(null, job.data.x + job.data.y);
});
```

Instead of calling the provided callback, the handler function can return a `Promise`. This enables the intuitive use of `async`/`await`:

```js
addQueue.process(async (job) => {
  console.log(`Processing job ${job.id}`);
  return job.data.x + job.data.y;
});
```

The handler function is given the job it needs to process, including `job.data` from when the job was created. It should then pass results either by returning a `Promise` or by calling the `done` callback. For more on handlers, see [Queue#process](#queueprocessconcurrency-handlerjob-done).

`.process` can only be called once per `Queue` instance, but we can process on as many instances as we like, spanning multiple processes or servers, as long as they all connect to the same Redis instance. From this, we can easily make a worker pool of machines who all run the same code and spend their lives processing our jobs, no matter where those jobs are created.

`.process` can also take a concurrency parameter. If your jobs spend most of their time just waiting on external resources, you might want each processor instance to handle at most 10 at a time:

```js
const baseUrl = 'http://www.google.com/search?q=';
subQueue.process(10, function (job, done) {
  http.get(`${baseUrl}${job.data.x}-${job.data.y}`, function (res) {
    // parse the difference out of the response...
    return done(null, difference);
  });
});
```

## Progress Reporting

Handlers can send progress reports, which will be received as events on the original job instance:

```js
const job = addQueue.createJob({x: 2, y: 3}).save();
job.on('progress', (progress) => {
  console.log(`Job ${job.id} reported progress: ${progress}%`);
});

addQueue.process(async (job) => {
  // do some work
  job.reportProgress(30);
  // do more work
  job.reportProgress(80);
  // do the rest
});
```

Just like `.process`, these `progress` events work across multiple processes or servers; the job instance will receive the progress event no matter where processing happens. Note that this mechanism depends on Pub/Sub, and thus will incur additional overhead for each additional worker node.

## Job and Queue Events

There are three classes of events emitted by Bee-Queue objects: [Queue Local events](#queue-local-events), [Queue PubSub events](#queue-pubsub-events), and [Job events](#job-events). The linked API Reference sections provide a more complete overview of each.

Progress reporting, demonstrated above, happens via Job events. Jobs also emit `succeeded` events, which we've seen in the [opening example](#top), and `failed` and `retrying` events.

Queue PubSub events correspond directly to Job events: `job succeeded`, `job retrying`, `job failed`, and `job progress`. These events fire from all queue instances and for all jobs on the queue.

Queue local events include `ready` and `error` on all queue instances, and `succeeded`, `retrying`, and `failed` on worker queues corresponding to the PubSub events being sent out.

Note that Job events become unreliable across process restarts, since the queue's reference to the associated job object will be lost. Queue-level events are thus potentially more reliable, but Job events are more convenient in places like HTTP requests where a process restart loses state anyway.

## Stalling Jobs

Bee-Queue attempts to provide ["at least once delivery"](http://www.cloudcomputingpatterns.org/At-least-once_Delivery). Any job enqueued should be processed at least once - and if a worker crashes, gets disconnected, or otherwise fails to confirm completion of the job, the job will be dispatched to another worker for processing.

To make this happen, workers periodically phone home to Redis about each job they're working on, just to say "I'm still working on this and I haven't stalled, so you don't need to retry it." The [`checkStalledJobs`](#queuecheckstalledjobsinterval-cb) method finds any active jobs whose workers have gone silent (not phoned home for at least [`stallInterval`](#settings) ms), assumes they have stalled, emits a `stalled` event with the job id, and re-enqueues them to be picked up by another worker.

# API Reference

## Queue

### Settings

The default Queue settings are:

```js
const queue = new Queue('test', {
  prefix: 'bq',
  stallInterval: 5000,
  nearTermWindow: 1200000,
  delayedDebounce: 1000,
  redis: {
    host: '127.0.0.1',
    port: 6379,
    db: 0,
    options: {}
  },
  isWorker: true,
  getEvents: true,
  sendEvents: true,
  storeJobs: true,
  ensureScripts: true,
  activateDelayedJobs: false,
  removeOnSuccess: false,
  removeOnFailure: false,
  redisScanCount: 100
});
```

The `settings` fields are:

- `prefix`: string, default `bq`. Useful if the `bq:` namespace is, for whatever reason, unavailable or problematic on your redis instance.
- `stallInterval`: number, ms; the length of the window in which workers must report that they aren't stalling. Higher values will reduce Redis/network overhead, but if a worker stalls, it will take longer before its stalled job(s) will be retried. A higher value will also result in a lower probability of false-positives during stall detection.
- `nearTermWindow`: number, ms; the window during which delayed jobs will be specifically scheduled using `setTimeout` - if all delayed jobs are further out that this window, the Queue will double-check that it hasn't missed any jobs after the window elapses.
- `delayedDebounce`: number, ms; to avoid unnecessary churn for several jobs in short succession, the Queue may delay individual jobs by up to this amount.
- `redis`: object or string, specifies how to connect to Redis. See [`redis.createClient()`](https://github.com/NodeRedis/node_redis#rediscreateclient) for the full set of options.
  - `host`: string, Redis host.
  - `port`: number, Redis port.
  - `socket`: string, Redis socket to be used instead of a host and port.

  Note that this can also be a node_redis `RedisClient` instance, in which case Bee-Queue will issue normal commands over it. It will `duplicate()` the client for blocking commands and PubSub subscriptions, if enabled. This is advanced usage,
- `isWorker`: boolean. Disable if this queue will not process jobs.
- `getEvents`: boolean. Disable if this queue does not need to receive job events.
- `sendEvents`: boolean. Disable if this worker does not need to send job events back to other queues.
- `storeJobs`: boolean. Disable if this worker does not need to associate events with specific `Job` instances. This normally improves [memory usage](https://github.com/bee-queue/bee-queue/issues/54), as the storage of jobs is unnecessary for many use-cases.
- `ensureScripts`: boolean. Ensure that the Lua scripts exist in redis before running any commands against redis.
- `activateDelayedJobs`: boolean. Activate delayed jobs once they've passed their `delayUntil` timestamp. Note that this must be enabled on at least one `Queue` instance for the delayed retry strategies (`fixed` and `exponential`) - this will reactivate them after their computed delay.
- `removeOnSuccess`: boolean. Enable to have this worker automatically remove its successfully completed jobs from Redis, so as to keep memory usage down.
- `removeOnFailure`: boolean. Enable to have this worker automatically remove its failed jobs from Redis, so as to keep memory usage down. This will not remove jobs that are set to retry unless they fail all their retries.
- `quitCommandClient`: boolean. Whether to `QUIT` the redis command client (the client it sends normal operations over) when `Queue#close` is called. This defaults to `true` for normal usage, and `false` if an existing `RedisClient` object was provided to the `redis` option.
- `redisScanCount`: number. For setting the value of the `SSCAN` Redis command used in `Queue#getJobs` for succeeded and failed job types.

### Properties

- `name`: string, the name passed to the constructor.
- `keyPrefix`: string, the prefix used for all Redis keys associated with this queue.
- `jobs`: a `Map` associating the currently tracked jobs (when `storeJobs` and `getEvents` are enabled).
- `paused`: boolean, whether the queue instance is paused. Only true if the queue is in the process of closing.
- `settings`: object, the settings determined between those passed and the defaults

### Queue Local Events

#### ready

Instead of listening to this event, consider calling `Queue#ready([cb])`, which returns a Promise that resolves once the Queue is ready. If the Queue is already ready, then the Promise will be already resolved.

```js
queue.on('ready', () => {
  console.log('queue now ready to start doing things');
});
```

The queue has connected to Redis and ensured that the [Lua scripts are cached](http://redis.io/commands/script-load). You can often get away without checking for this event, but it's a good idea to wait for it in case the Redis host didn't have the scripts cached beforehand; if you try to enqueue jobs when the scripts are not yet cached, you may run into a Redis error.

#### error

```js
queue.on('error', (err) => {
  console.log(`A queue error happened: ${err.message}`);
});
```

Any Redis errors are re-emitted from the Queue. Note that this event will not be emitted for failed jobs.

#### succeeded

```js
queue.on('succeeded', (job, result) => {
  console.log(`Job ${job.id} succeeded with result: ${result}`);
});
```

This queue has successfully processed `job`. If `result` is defined, the handler called `done(null, result)`.

#### retrying

```js
queue.on('retrying', (job, err) => {
  console.log(`Job ${job.id} failed with error ${err.message} but is being retried!`);
});
```

This queue has processed `job`, but it reported a failure and has been re-enqueued for another attempt. `job.options.retries` has been decremented, and the stack trace (or error message) has been added to its `job.options.stacktraces` array.

#### failed

```js
queue.on('failed', (job, err) => {
  console.log(`Job ${job.id} failed with error ${err.message}`);
});
```

This queue has processed `job`, but its handler reported a failure either by rejecting its returned Promise, or by calling `done(err)`.

#### stalled

```js
queue.on('stalled', (jobId) => {
  console.log(`Job ${jobId} stalled and will be reprocessed`);
});
```

This queue detected that a job [stalled](#stalling-jobs). Note that this might not be the same queue _instance_ that processed the job and ultimately stalled; instead, it's the queue _instance_ that happened to _detect_ the stalled job.

### Queue PubSub Events

These events are all reported by some worker queue (with `sendEvents` enabled) and sent as Redis Pub/Sub messages back to any queues listening for them (with `getEvents` enabled). This means that listening for these events is effectively a monitor for all activity by all workers on the queue.

If the `jobId` of an event is for a job that was created by that queue instance, a corresponding [job event](#job-events) will be emitted from that job object.

Note that Queue PubSub events pass the `jobId`, but do not have a reference to the job object, since that job might have originally been created by some other queue in some other process. [Job events](#job-events) are emitted only in the process that created the job, and are emitted from the job object itself.

#### job succeeded

```js
queue.on('job succeeded', (jobId, result) => {
  console.log(`Job ${jobId} succeeded with result: ${result}`);
});
```

Some worker has successfully processed job `jobId`. If `result` is defined, the handler called `done(null, result)`.

#### job retrying

```js
queue.on('job retrying', (jobId, err) => {
  console.log(`Job ${jobId} failed with error ${err.message} but is being retried!`);
});
```

Some worker has processed job `jobId`, but it reported a failure and has been re-enqueued for another attempt.

#### job failed

```js
queue.on('job failed', (jobId, err) => {
  console.log(`Job ${jobId} failed with error ${err.message}`);
});
```

Some worker has processed `job`, but its handler reported a failure with `done(err)`.

#### job progress

```js
queue.on('job progress', (jobId, progress) => {
  console.log(`Job ${jobId} reported progress: ${progress}%`);
});
```

Some worker is processing job `jobId`, and it sent a [progress report](#jobreportprogressn) of `progress` percent.

### Queue Delayed Job activation

The `Queue` will activate no delayed jobs unless `activateDelayedJobs` is set to `true`.

The promptness of the job activation is controlled with the `delayedDebounce` setting on the `Queue`. This setting defines a window across which to group delayed jobs. If three jobs are enqueued for 10s, 10.5s, and 12s in the future, then a `delayedDebounce` of `1000` will cause the first two jobs to activate when the timestamp of the second job passes.

The `nearTermWindow` setting on the `Queue` determines the maximum duration the `Queue` should wait before attempting to activate any of the elapsed delayed jobs in Redis. This setting is to control for network failures in the delivery of the `earlierDelayed` event in conjunction with the death of the publishing `Queue`.

### Methods

#### Queue(name, [settings])

Used to instantiate a new queue; opens connections to Redis.

#### Queue#createJob(data)

```js
const job = queue.createJob({...});
```

Returns a new [Job object](#job) with the associated user data.

#### Queue#getJob(jobId, [cb])

```js
queue.getJob(3, function (err, job) {
  console.log(`Job 3 has status ${job.status}`);
});

queue.getJob(3)
  .then((job) => console.log(`Job 3 has status ${job.status}`));
```

Looks up a job by its `jobId`. The returned job will emit events if `getEvents` and `storeJobs` is true.

Be careful with this method; most potential uses would be better served by job events on already-existing job instances. Using this method indiscriminately can lead to increasing memory usage when the `storeJobs` setting is `true`, as each queue maintains a table of all associated jobs in order to dispatch events.

#### Queue#getJobs(type, page, [cb])

```js
queue.getJobs('waiting', {start: 0, end: 25})
  .then((jobs) => {
    const jobIds = jobs.map((job) => job.id);
    console.log(`Job ids: ${jobIds.join(' ')}`);
  });

queue.getJobs('failed', {size: 100})
  .then((jobs) => {
    const jobIds = jobs.map((job) => job.id);
    console.log(`Job ids: ${jobIds.join(' ')}`);
  });
```

Looks up jobs by their queue type. When looking up jobs of type `waiting`, `active`, or `delayed`, `page` should be configured with `start` and `end` attributes to specify a range of job indices to return. Jobs of type `failed` and `succeeded` will return an arbitrary subset of the queue of size `page['size']`. Note: This is because failed and succeeded job types are represented by a Redis SET, which does not maintain a job ordering.

Note that large values of the attributes of `page` may cause excess load on the Redis server.

#### Queue#process([concurrency], handler(job, done))

Begins processing jobs with the provided handler function.

The `process` method should only be called once, and should never be called on a queue where `isWorker` is false.

The optional `concurrency` parameter sets the maximum number of simultaneously active jobs for this processor. It defaults to 1.

The handler function should either:

- Return a `Promise` that eventually resolves or rejects, or
- Call `done` exactly once
  - Use `done(err)` to indicate job failure
  - Use `done()` or `done(null, result)` to indicate job success
    - `result` must be JSON-serializable (for `JSON.stringify`)
- Never ever [block](http://www.slideshare.net/async_io/practical-use-of-mongodb-for-nodejs/47) [the](http://blog.mixu.net/2011/02/01/understanding-the-node-js-event-loop/) [event](https://strongloop.com/strongblog/node-js-performance-event-loop-monitoring/) [loop](http://zef.me/blog/4561/node-js-and-the-case-of-the-blocked-event-loop) (for very long). If you do, the stall detection might think the job stalled, when it was really just blocking the event loop.

_N.B. If the handler returns a `Promise`, calls to the `done` callback will be ignored._

#### Queue#checkStalledJobs([interval], [cb])

Checks for jobs that appear to be stalling and thus need to be retried, then re-enqueues them.

```js
queue.checkStalledJobs(5000, (err, numStalled) => {
  // prints the number of stalled jobs detected every 5000 ms
  console.log('Checked stalled jobs', numStalled);
});
```

What happens after the check is determined by the parameters provided:

- `cb` only: `cb` is called
- `interval` only: a timeout is set to call the method again in `interval` ms
- `cb` and `interval`: a timeout is set, then `cb` is called

Bee-Queue automatically calls this method once when a worker begins processing, so it will check once if a worker process restarts. You should also make your own call with an interval parameter to make the check happen repeatedly over time; see [Under the hood](#under-the-hood) for an explanation why.

The maximum delay from when a job stalls until it will be retried is roughly `stallInterval + interval`, so to minimize that delay without calling `checkStalledJobs` unnecessarily often, set `interval` to be the same or a bit shorter than `stallInterval`. A good system-wide average frequency for the check is every 0.5-10 seconds, depending on how time-sensitive your jobs are in case of failure. Larger deployments, or deployments where processing has higher CPU variance, may need even higher intervals.

Note that for calls that specify an interval, you must provide a callback if you want results from each subsequent check - the returned `Promise` can and will only resolve for the first check. If and only if you specify an `interval` and no `cb`, then errors encountered after the first check will be emitted as `error` events.

#### Queue#checkHealth([cb])

Check the "health" of the queue. Returns a promise that resolves to the number of jobs in each state (`waiting`, `active`, `succeeded`, `failed`, `delayed`), and the newest job ID (if using the default ID behavior) in `newestJob`. You can periodically query the `newestJob` ID to estimate the job creation throughput, and can infer the job processing throughput by incorporating the `waiting` and `active` counts.

```js
const counts = await queue.checkHealth();
// print all the job counts
console.log('job state counts:', counts);
```

#### Queue#close([cb])

Closes the queue's connections to Redis. Idempotent.

The recommended pattern for gracefully shutting down your worker is:

```js
// Some reasonable period of time for all your concurrent jobs to finish
// processing. If a job does not finish processing in this time, it will stall
// and be retried. As such, do attempt to make your jobs idempotent, as you
// generally should with any queue that provides at-least-once delivery.
const TIMEOUT = 30 * 1000;

process.on('uncaughtException', async () => {
  // Queue#close is idempotent - no need to guard against duplicate calls.
  try {
    await queue.close(TIMEOUT);
  } catch (err) {
    console.error('bee-queue failed to shut down gracefully', err);
  }
  process.exit(1);
});
```

#### Queue#removeJob(jobId, [cb])

```js
queue.removeJob(3, function (err) {
  if (!err) {
    console.log('Job 3 was removed');
  }
});

queue.removeJob(3)
  .then(() => console.log('Job 3 was removed'));
```

Removes a job by its `jobId`. Idempotent.

This may have unintended side-effect, e.g. if the job is currently being processed by another worker, so only use this method when you know it's safe.

Returns the `Queue` instance it was called on.

#### Queue#destroy([cb])

```js
queue.destroy(function (err) {
  if (!err) {
    console.log('Queue was destroyed');
  }
});

queue.destroy()
  .then(() => console.log('Queue was destroyed'));
```

Removes all Redis keys belonging to this queue (see [Under the hood](#under-the-hood)). Idempotent.

It goes without saying that this should be used with great care.

Returns the number of keys removed.

## Job

### Properties

- `id`: string, Job ID unique to each job. Not populated until `.save` calls back. Can be overridden with `Job#setId`.
- `data`: object; user data associated with the job. It should:
  - Be JSON-serializable (for `JSON.stringify`)
  - Never be used to pass large pieces of data (100kB+)
  - Ideally be as small as possible (1kB or less)
- `options`: object used by Bee-Queue to store timeout, retries, stack traces, etc.
  - Do not modify directly; use job methods instead.
- `queue`: the Queue responsible for this instance of the job. This is either:
  - the queue that called `createJob` to make the job,
  - the queue that ran `getJob` to fetch the job from redis, or
  - the queue that called `process` to process it
- `progress`: number; progress between 0 and 100, as reported by `reportProgress`.

### Job Events

These are all Pub/Sub events like [Queue PubSub events](#queue-pubsub-events) and are disabled when `getEvents` is false.

#### succeeded

```js
const job = await queue.createJob({...}).save();
job.on('succeeded', (result) => {
  console.log(`Job ${job.id} succeeded with result: ${result}`);
});
```

The job has succeeded. If `result` is defined, the handler called `done(null, result)`.

#### retrying

```js
job.on('retrying', (err) => {
  console.log(`Job ${job.id} failed with error ${err.message} but is being retried!`);
});
```

The job has failed, but it is being automatically re-enqueued for another attempt. `job.options.retries` has been decremented accordingly.

#### failed

```js
job.on('failed', (err) => {
  console.log(`Job ${job.id} failed with error ${err.message}`);
});
```

The job has failed, and is not being retried.

#### progress

```js
job.on('progress', (progress) => {
  console.log(`Job ${job.id} reported progress: ${progress}%`);
});
```

The job has sent a [progress report](#jobreportprogressn) of `progress` percent.

### Methods

Each Job can be configured with the commands `.setId(id)`, `.retries(n)`, `.backoff(strategy, delayFactor)`, `.delayUntil(date|timestamp)`, and `.timeout(ms)`.

#### Job#setId(id)

```js
const job = await queue.createJob({...})
  .setId('bulk')
  .save();
```

Explicitly sets the ID of the job. If a job with the given ID already exists, the Job will not be created, and `job.id` will be set to `null`. This method can be used to run a once for each of an external resource by passing that resource's ID. For instance, you might run the setup job for a user only once by setting the job ID to the ID of the user.

Avoid passing a numeric job ID, as it may conflict with an auto-generated ID.

#### Job#retries(n)

```js
const job = await queue.createJob({...})
  .retries(3)
  .save();
```

Sets how many times the job should be automatically retried in case of failure.

Stored in `job.options.retries` and decremented each time the job is retried.

Defaults to 0.

#### Job#backoff(strategy, delayFactor)

```js
// When the job fails, retry it immediately.
const job = queue.createJob({...})
  .backoff('immediate');
// When the job fails, wait the given number of milliseconds before retrying.
job.backoff('fixed', 1000);
// When the job fails, retry using an exponential backoff policy.
// In this example, the first retry will be after one second after completion
// of the first attempt, and the second retry will be two seconds after completion
// of the first retry.
job.backoff('exponential', 1000);
```

Sets the backoff policy when handling retries.

This setting is stored in `job.options.backoff` as `{strategy, delay}`.

Defaults to `'immediate'`.

#### Job#delayUntil(date|timestamp)

```js
const job = await queue.createJob({...})
  .delayUntil(Date.parse('2038-01-19T03:14:08.000Z'))
  .save();
```

Delay the job until the given Date/timestamp passes. See the `Queue` settings section for information on controlling the activation of delayed jobs.

Defaults to enqueueing the job for immediate processing.

#### Job#timeout(ms)

```js
const job = await queue.createJob({...})
  .timeout(10000)
  .save();
```

Sets a job runtime timeout in milliseconds; if the job's handler function takes longer than the timeout to call `done`, the worker assumes the job has failed and reports it as such (causing the job to retry if applicable).

Defaults to no timeout.

#### Job#save([cb])

```js
const job = queue.createJob({...});
job.save((err, job) => {
  console.log(`Saved job ${job.id}`);
});

job.save().then((job) => console.log(`Saved job ${job.id}`));
```

Saves a job, queueing it up for processing. After the callback fires (and associated Promise resolves), `job.id` will be populated.

#### Job#reportProgress(n)

```js
queue.process(async (job, done) => {
  await doSomethingQuick();

  job.reportProgress(10);

  await doSomethingBigger();

  job.reportProgress(50);

  await doFinalizeStep();
});
```

Reports job progress when called within a handler function. Causes a `progress` event to be emitted. Does not persist the progress to Redis, but will store it on `job.progress`, and if other `Queue`s have `storeJobs` and `getEvents` enabled, then the `progress` will end up on all corresponding job instances.

#### Job#remove([cb])

```js
const job = queue.createJob({...});

// ...

job.remove(function (err) {
  if (!err) {
    console.log('Job was removed');
  }
});

job.remove()
  .then(() => console.log('Job was removed'));
```

Removes a job from the queue. Idempotent.

This may have unintended side-effect, e.g. if the job is currently being processed by another worker, so only use this method when you know it's safe.

Note that this method will call [`Queue#removeJob`](#queueremovejobjobid-cb) with the job id, so if you don't have the job in memory, but knows its id, it's much more efficient to use `Queue#removeJob` instead of getting the job first.

Returns the `Job` instance it was called on.

### Defaults

Defaults for Queue `settings` live in `lib/defaults.js`. Changing that file will change Bee-Queue's default behavior.

# Under the hood

Each Queue uses the following Redis keys:

- `bq:name:id`: Integer, incremented to determine the next Job ID.
- `bq:name:jobs`: Hash from Job ID to a JSON string containing its data and options.
- `bq:name:waiting`: List of IDs of jobs waiting to be processed.
- `bq:name:active`: List of IDs jobs currently being processed.
- `bq:name:succeeded`: Set of IDs of jobs which succeeded.
- `bq:name:failed`: Set of IDs of jobs which failed.
- `bq:name:delayed`: Ordered Set of IDs corresponding to delayed jobs - this set maps delayed timestamp to IDs.
- `bq:name:stalling`: Set of IDs of jobs which haven't 'checked in' during this interval.
- `bq:name:stallBlock`: Set of IDs of jobs which haven't 'checked in' during this interval.
- `bq:name:events`: Pub/Sub channel for workers to send out job results.
- `bq:name:earlierDelayed`: When a new delayed job is added prior to all other jobs, the script creating the job will publish the job's timestamp over this Pub/Sub channel.

Bee-Queue is non-polling, so idle workers are listening to receive jobs as soon as they're enqueued to Redis. This is powered by [brpoplpush](http://redis.io/commands/BRPOPLPUSH), which is used to move jobs from the waiting list to the active list. Bee-Queue generally follows the "Reliable Queue" pattern described [here](http://redis.io/commands/rpoplpush).

The `isWorker` [setting](#settings) creates an extra Redis connection dedicated to `brpoplpush`. If either `getEvents` or `activateDelayedJobs` are enabled, another connection is dedicated to receiving Pub/Sub events. As such, these settings should be disabled if you don't need them.

The stalling set is a snapshot of the active list from the beginning of the latest stall interval. During each stalling interval, workers remove their job IDs from the stalling set, so at the end of an interval, any jobs whose IDs are left in the stalling set have missed their window (stalled) and need to be rerun. When `checkStalledJobs` runs, it re-enqueues any jobs left in the stalling set (to the waiting list), then takes a snapshot of the active list and stores it in the stalling set.

Bee-Queue requires the user to start the repeated checks on their own because if we did it automatically, every queue instance in the system would be doing the check. Checking from all instances is less efficient and provides weaker guarantees than just checking from one or two. For example, a `checkStalledJobs` interval of 5000ms running on 10 processes would average one check every 500ms, but would only guarantee a check every 5000ms. Two instances checking every 1000ms would also average one check every 500ms, but would be more well-distributed across time and would guarantee a check every 1000ms. Though the check is not expensive, and it doesn't hurt to do it extremely often, avoiding needless inefficiency is a main point of this library, so we leave it to the user to control exactly which processes are doing the check and how often.

# Contributing

Pull requests are welcome; just make sure `npm test` passes. For significant changes, open an issue for discussion first.

Some significant non-features include:

- Worker tracking: Kue does this.
- All-workers pause-resume: Bull does this.
- Job priority: multiple queues get the job done in simple cases, but Kue has first-class support. Bull provides a wrapper around multiple queues.

Some of these could be worthwhile additions; please comment if you're interested in using or helping implement them!

You'll need a local redis server to run the tests. Note that running the tests may delete some keys in the form of `bq:test-*-*:*`.

[npm-image]: https://img.shields.io/npm/v/bee-queue.svg?style=flat
[npm-url]: https://www.npmjs.com/package/bee-queue
[travis-image]: https://img.shields.io/travis/bee-queue/bee-queue.svg?style=flat
[travis-url]: https://travis-ci.org/bee-queue/bee-queue
[coveralls-image]: https://coveralls.io/repos/bee-queue/bee-queue/badge.svg?branch=master
[coveralls-url]: https://coveralls.io/r/bee-queue/bee-queue?branch=master<|MERGE_RESOLUTION|>--- conflicted
+++ resolved
@@ -12,14 +12,8 @@
 const Queue = require('bee-queue');
 const queue = new Queue('example');
 
-<<<<<<< HEAD
-const job = queue.createJob({x: 2, y: 3});
-job.save();
-
-=======
 const job = queue.createJob({x: 2, y: 3})
 job.save();
->>>>>>> 337c1213
 job.on('succeeded', (result) => {
   console.log(`Received result for job ${job.id}: ${result}`);
 });
