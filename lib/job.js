--- conflicted
+++ resolved
@@ -97,34 +97,18 @@
         isDefaultId ? toKey('id') : '',
         toKey('jobs'),
         toKey('waiting'),
-<<<<<<< HEAD
-        this.id,
-        this.toData()
-      );
-    }
-
-    promise = promise.then(() => this);
-=======
         this.id || '',
         this.toData(),
       ]);
     }
 
-    return promise.then((jobId) => {
-      this.id = jobId;
-      // If the jobId is not null, then store the job in the job map.
-      if (jobId && this.queue.settings.storeJobs) {
-        this.queue.jobs.set(jobId, this);
-      }
-      return this;
-    });
+    return promise.then(() => this);
   }
 
   save(cb) {
     const promise = this._save((args) =>
       this.queue._evalScript.apply(this.queue, args)
     );
->>>>>>> 1932b39e
 
     if (cb) helpers.asCallback(promise, cb);
     return promise;
